package cromwell.backend.impl.jes

import java.net.{URI, URL}

import cats.data.Validated._
import cats.syntax.cartesian._
<<<<<<< HEAD
import com.typesafe.config.Config
import cromwell.backend.impl.jes.authentication.JesAuths
import cromwell.core.ErrorOr._
import cromwell.filesystems.gcs.GoogleConfiguration
import lenthall.config.ValidatedConfig._
import net.ceedubs.ficus.Ficus._
import wdl4s.ExceptionWithErrors
=======
import com.typesafe.config.{Config, ConfigValue}
import cromwell.backend.impl.jes.authentication.JesAuths
import cromwell.filesystems.gcs.GoogleConfiguration
import lenthall.validation.Validation._
import lenthall.exception.MessageAggregation
import lenthall.validation.ErrorOr._
import net.ceedubs.ficus.Ficus._
import net.ceedubs.ficus.readers.{StringReader, ValueReader}
import org.slf4j.LoggerFactory

import scala.collection.JavaConversions._
>>>>>>> 26ade632

case class JesAttributes(project: String,
                         computeServiceAccount: String,
                         auths: JesAuths,
                         executionBucket: String,
                         endpointUrl: URL,
                         maxPollingInterval: Int,
                         qps: Int)

object JesAttributes {
<<<<<<< HEAD
=======
  lazy val Logger = LoggerFactory.getLogger("JesAttributes") 
  
>>>>>>> 26ade632
  val GenomicsApiDefaultQps = 1000

  private val jesKeys = Set(
    "project",
    "root",
    "maximum-polling-interval",
<<<<<<< HEAD
    "compute-service-account",
=======
    "genomics.compute-service-account",
>>>>>>> 26ade632
    "dockerhub",
    "genomics",
    "filesystems",
    "genomics.auth",
    "genomics.endpoint-url",
    "filesystems.gcs.auth",
    "genomics-api-queries-per-100-seconds"
  )

  private val context = "Jes"

  implicit val urlReader: ValueReader[URL] = StringReader.stringValueReader.map { URI.create(_).toURL }
  
  def apply(googleConfig: GoogleConfiguration, backendConfig: Config): JesAttributes = {
    val configKeys = backendConfig.entrySet().toSet map { entry: java.util.Map.Entry[String, ConfigValue] => entry.getKey }
    warnNotRecognized(configKeys, jesKeys, context, Logger)

    val project: ErrorOr[String] = validate { backendConfig.as[String]("project") }
    val executionBucket: ErrorOr[String] = validate { backendConfig.as[String]("root") }
    val endpointUrl: ErrorOr[URL] = validate { backendConfig.as[URL]("genomics.endpoint-url") }
    val maxPollingInterval: Int = backendConfig.as[Option[Int]]("maximum-polling-interval").getOrElse(600)
    val computeServiceAccount: String = backendConfig.as[Option[String]]("genomics.compute-service-account").getOrElse("default")
<<<<<<< HEAD
    val genomicsAuthName: ErrorOr[String] = backendConfig.validateString("genomics.auth")
    val gcsFilesystemAuthName: ErrorOr[String] = backendConfig.validateString("filesystems.gcs.auth")
=======
    val genomicsAuthName: ErrorOr[String] = validate { backendConfig.as[String]("genomics.auth") }
    val gcsFilesystemAuthName: ErrorOr[String] = validate { backendConfig.as[String]("filesystems.gcs.auth") }

    val qps = backendConfig.as[Option[Int]]("genomics-api-queries-per-100-seconds").getOrElse(GenomicsApiDefaultQps) / 100
>>>>>>> 26ade632

    val qps = backendConfig.as[Option[Int]]("genomics-api-queries-per-100-seconds").getOrElse(GenomicsApiDefaultQps) / 100

    (project |@| executionBucket |@| endpointUrl |@| genomicsAuthName |@| gcsFilesystemAuthName) map {
      (_, _, _, _, _)
    } flatMap { case (p, b, u, genomicsName, gcsName) =>
      (googleConfig.auth(genomicsName) |@| googleConfig.auth(gcsName)) map { case (genomicsAuth, gcsAuth) =>
        JesAttributes(p, computeServiceAccount, JesAuths(genomicsAuth, gcsAuth), b, u, maxPollingInterval, qps)
      }
    } match {
      case Valid(r) => r
      case Invalid(f) =>
        throw new IllegalArgumentException with MessageAggregation {
          override val exceptionContext = "Jes Configuration is not valid: Errors"
          override val errorMessages = f.toList
        }
    }
  }
}<|MERGE_RESOLUTION|>--- conflicted
+++ resolved
@@ -4,15 +4,6 @@
 
 import cats.data.Validated._
 import cats.syntax.cartesian._
-<<<<<<< HEAD
-import com.typesafe.config.Config
-import cromwell.backend.impl.jes.authentication.JesAuths
-import cromwell.core.ErrorOr._
-import cromwell.filesystems.gcs.GoogleConfiguration
-import lenthall.config.ValidatedConfig._
-import net.ceedubs.ficus.Ficus._
-import wdl4s.ExceptionWithErrors
-=======
 import com.typesafe.config.{Config, ConfigValue}
 import cromwell.backend.impl.jes.authentication.JesAuths
 import cromwell.filesystems.gcs.GoogleConfiguration
@@ -24,7 +15,6 @@
 import org.slf4j.LoggerFactory
 
 import scala.collection.JavaConversions._
->>>>>>> 26ade632
 
 case class JesAttributes(project: String,
                          computeServiceAccount: String,
@@ -35,22 +25,15 @@
                          qps: Int)
 
 object JesAttributes {
-<<<<<<< HEAD
-=======
   lazy val Logger = LoggerFactory.getLogger("JesAttributes") 
   
->>>>>>> 26ade632
   val GenomicsApiDefaultQps = 1000
 
   private val jesKeys = Set(
     "project",
     "root",
     "maximum-polling-interval",
-<<<<<<< HEAD
-    "compute-service-account",
-=======
     "genomics.compute-service-account",
->>>>>>> 26ade632
     "dockerhub",
     "genomics",
     "filesystems",
@@ -73,15 +56,8 @@
     val endpointUrl: ErrorOr[URL] = validate { backendConfig.as[URL]("genomics.endpoint-url") }
     val maxPollingInterval: Int = backendConfig.as[Option[Int]]("maximum-polling-interval").getOrElse(600)
     val computeServiceAccount: String = backendConfig.as[Option[String]]("genomics.compute-service-account").getOrElse("default")
-<<<<<<< HEAD
-    val genomicsAuthName: ErrorOr[String] = backendConfig.validateString("genomics.auth")
-    val gcsFilesystemAuthName: ErrorOr[String] = backendConfig.validateString("filesystems.gcs.auth")
-=======
     val genomicsAuthName: ErrorOr[String] = validate { backendConfig.as[String]("genomics.auth") }
     val gcsFilesystemAuthName: ErrorOr[String] = validate { backendConfig.as[String]("filesystems.gcs.auth") }
-
-    val qps = backendConfig.as[Option[Int]]("genomics-api-queries-per-100-seconds").getOrElse(GenomicsApiDefaultQps) / 100
->>>>>>> 26ade632
 
     val qps = backendConfig.as[Option[Int]]("genomics-api-queries-per-100-seconds").getOrElse(GenomicsApiDefaultQps) / 100
 
