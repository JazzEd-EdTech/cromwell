package cromwell.backend.sfs

<<<<<<< HEAD
=======
import java.io.{FileNotFoundException, IOException}
>>>>>>> 26ade632
import java.nio.file.{Path, Paths}

import cats.instances.try_._
import cats.syntax.functor._
import com.typesafe.config.Config
import com.typesafe.scalalogging.StrictLogging
import cromwell.backend.io.JobPaths
<<<<<<< HEAD
import cromwell.core._
import cromwell.core.path.PathFactory
import cromwell.util.TryUtil
=======
import cromwell.core.CromwellFatalExceptionMarker
import cromwell.core.path.PathFactory
import cromwell.core.path.PathFactory._
import lenthall.util.TryUtil
>>>>>>> 26ade632
import wdl4s.EvaluatedTaskInputs
import wdl4s.types.{WdlArrayType, WdlMapType}
import wdl4s.values._

import scala.collection.JavaConverters._
import scala.language.postfixOps
import scala.util.{Failure, Success, Try}

object SharedFileSystem extends StrictLogging {
  import better.files._

  final case class AttemptedLookupResult(name: String, value: Try[WdlValue]) {
    def toPair: (String, Try[WdlValue]) = name -> value
  }

  object AttemptedLookupResult {
    implicit class AugmentedAttemptedLookupSequence(s: Seq[AttemptedLookupResult]) {
      def toLookupMap: Map[String, WdlValue] = s collect {
        case AttemptedLookupResult(name, Success(value)) => (name, value)
      } toMap
    }
  }

  case class PairOfFiles(src: File, dst: File)
  type DuplicationStrategy = (File, File) => Try[Unit]

  /**
    * Return a `Success` result if the file has already been localized, otherwise `Failure`.
    */
  private def localizePathAlreadyLocalized(originalPath: File, executionPath: File): Try[Unit] = {
    if (executionPath.exists) Success(()) else Failure(new RuntimeException(s"$originalPath doesn't exists"))
  }

  private def localizePathViaCopy(originalPath: File, executionPath: File): Try[Unit] = {
    val action = Try {
      executionPath.parent.createDirectories()
<<<<<<< HEAD
      val executionTmpPath = pathPlusSuffix(executionPath, ".tmp")
=======
      val executionTmpPath = pathPlusSuffix(executionPath, "tmp")
>>>>>>> 26ade632
      originalPath.copyTo(executionTmpPath, overwrite = true).moveTo(executionPath, overwrite = true)
    }.void
    logOnFailure(action, "copy")
  }

  private def localizePathViaHardLink(originalPath: File, executionPath: File): Try[Unit] = {
    val action = Try {
      executionPath.parent.createDirectories()
      executionPath.linkTo(originalPath, symbolic = false)
    }.void
    logOnFailure(action, "hard link")
  }

  private def localizePathViaSymbolicLink(originalPath: File, executionPath: File): Try[Unit] = {
      if (originalPath.isDirectory) Failure(new UnsupportedOperationException("Cannot localize directory with symbolic links"))
      else if (!originalPath.exists) Failure(new FileNotFoundException(originalPath.pathAsString))
      else {
        val action = Try {
          executionPath.parent.createDirectories()
          executionPath.linkTo(originalPath, symbolic = true)
        }.void
        logOnFailure(action, "symbolic link")
      }
  }

  private def logOnFailure(action: Try[Unit], actionLabel: String): Try[Unit] = {
    if (action.isFailure) logger.warn(s"Localization via $actionLabel has failed: ${action.failed.get.getMessage}")
    action
  }

<<<<<<< HEAD
  private def duplicate(description: String, source: File, dest: File, strategies: Stream[DuplicationStrategy]) = {
=======
  private def duplicate(description: String, source: File, dest: File, strategies: Stream[DuplicationStrategy]): Try[Unit] = {
>>>>>>> 26ade632
    import cromwell.util.FileUtil._

    val attempts: Stream[Try[Unit]] = strategies.map(_ (source.followSymlinks, dest))
    attempts.find(_.isSuccess) getOrElse {
      TryUtil.sequence(attempts, s"Could not $description $source -> $dest").void
    }
  }
}

trait SharedFileSystem extends PathFactory {
  import SharedFileSystem._
  import better.files._

  def sharedFileSystemConfig: Config

  lazy val DefaultStrategies = Seq("hard-link", "soft-link", "copy")

  lazy val LocalizationStrategies: Seq[String] = getConfigStrategies("localization")
  lazy val Localizers: Seq[DuplicationStrategy] = createStrategies(LocalizationStrategies, docker = false)
  lazy val DockerLocalizers: Seq[DuplicationStrategy] = createStrategies(LocalizationStrategies, docker = true)

  lazy val CachingStrategies: Seq[String] = getConfigStrategies("caching.duplication-strategy")
  lazy val Cachers: Seq[DuplicationStrategy] = createStrategies(CachingStrategies, docker = false)

  private def getConfigStrategies(configPath: String): Seq[String] = {
    if (sharedFileSystemConfig.hasPath(configPath)) {
      sharedFileSystemConfig.getStringList(configPath).asScala
    } else {
      DefaultStrategies
    }
  }

  private def createStrategies(configStrategies: Seq[String], docker: Boolean): Seq[DuplicationStrategy] = {
    // If localizing for a docker job, remove soft-link as an option
    val filteredConfigStrategies = configStrategies filter {
      case "soft-link" if docker => false
      case _ => true
    }

    // Convert the (remaining) config strategies to duplication strategies
    val mappedDuplicationStrategies = filteredConfigStrategies map {
      case "hard-link" => localizePathViaHardLink _
      case "soft-link" => localizePathViaSymbolicLink _
      case "copy" => localizePathViaCopy _
      case unsupported => throw new UnsupportedOperationException(s"Strategy $unsupported is not recognized")
    }

    // Prepend the default duplication strategy, and return the sequence
    localizePathAlreadyLocalized _ +: mappedDuplicationStrategies
  }

  private def hostAbsoluteFilePath(callRoot: Path, pathString: String): File = {
    val wdlPath = PathFactory.buildPath(pathString, pathBuilders)
    callRoot.resolve(wdlPath).toAbsolutePath
  }

  def outputMapper(job: JobPaths)(wdlValue: WdlValue): Try[WdlValue] = {
    wdlValue match {
      case fileNotFound: WdlFile if !hostAbsoluteFilePath(job.callExecutionRoot, fileNotFound.valueString).exists =>
        Failure(new RuntimeException("Could not process output, file not found: " +
          s"${hostAbsoluteFilePath(job.callExecutionRoot, fileNotFound.valueString).pathAsString}"))
      case file: WdlFile => Try(WdlFile(hostAbsoluteFilePath(job.callExecutionRoot, file.valueString).pathAsString))
      case array: WdlArray =>
        val mappedArray = array.value map outputMapper(job)
        TryUtil.sequence(mappedArray) map { WdlArray(array.wdlType, _) }
      case map: WdlMap =>
        val mappedMap = map.value mapValues outputMapper(job)
        TryUtil.sequenceMap(mappedMap) map { WdlMap(map.wdlType, _) }
      case other => Success(other)
    }
  }

  def cacheCopy(sourceFilePath: Path, destinationFilePath: Path): Try[Unit] = {
    duplicate("cache", sourceFilePath, destinationFilePath, Cachers.toStream)
  }

  /**
   * Return a possibly altered copy of inputs reflecting any localization of input file paths that might have
   * been performed for this `Backend` implementation.
   */
  def localizeInputs(inputsRoot: Path, docker: Boolean)(inputs: EvaluatedTaskInputs): Try[EvaluatedTaskInputs] = {
    val strategies = if (docker) DockerLocalizers else Localizers

    // Use URI to identify protocol scheme and strip it out
    def stripProtocolScheme(path: Path): Path = {
      val uri = path.toUri
      val host = Option(uri.getHost)
      val uriPath = uri.getPath

      host map { h => Paths.get(h, uriPath) } getOrElse Paths.get(uriPath)
    }

    /*
      * Transform an original input path to a path in the call directory.
      * The new path matches the original path, it only "moves" the root to be the call directory.
      */

    def toCallPath(path: String): Try[PairOfFiles] = Try {
      val src = buildFile(path)
      // Strip out potential prefix protocol
      val localInputPath = stripProtocolScheme(src.path)
      val dest = if (File(inputsRoot).isParentOf(localInputPath)) File(localInputPath)
      else {
        // Concatenate call directory with absolute input path
        File(Paths.get(inputsRoot.toString, localInputPath.toString))
      }

      PairOfFiles(src, dest)
    }

    // Optional function to adjust the path to "docker path" if the call runs in docker
    val localizeFunction = localizeWdlValue(toCallPath, strategies.toStream) _
    val localizedValues = inputs.toSeq map {
      case (declaration, value) => localizeFunction(value) map { declaration -> _ }
    }

    TryUtil.sequence(localizedValues, "Failures during localization").map(_.toMap) recoverWith {
      case e => Failure(new IOException(e.getMessage) with CromwellFatalExceptionMarker)
    }
  }

  /**
   * Try to localize a WdlValue if it is or contains a WdlFile.
   *
   * @param toDestPath function specifying how to generate the destination path from the source path
   * @param strategies strategies to use for localization
   * @param wdlValue WdlValue to localize
   * @return localized wdlValue
   */
  private def localizeWdlValue(toDestPath: (String => Try[PairOfFiles]), strategies: Stream[DuplicationStrategy])
                              (wdlValue: WdlValue): Try[WdlValue] = {

    def adjustArray(t: WdlArrayType, inputArray: Seq[WdlValue]): Try[WdlArray] = {
      val tryAdjust = inputArray map localizeWdlValue(toDestPath, strategies)

      TryUtil.sequence(tryAdjust, s"Failed to localize files in input Array ${wdlValue.valueString}") map { adjusted =>
        new WdlArray(t, adjusted)
      }
    }

    def adjustMap(t: WdlMapType, inputMap: Map[WdlValue, WdlValue]): Try[WdlMap] = {
      val tryAdjust = inputMap mapValues { localizeWdlValue(toDestPath, strategies) }

      TryUtil.sequenceMap(tryAdjust, s"Failed to localize files in input Map ${wdlValue.valueString}") map { adjusted =>
        new WdlMap(t, adjusted)
      }
    }

    def adjustFile(path: String) = {
      toDestPath(path) flatMap {
        case PairOfFiles(src, dst) => duplicate("localize", src, dst, strategies) map { _ => WdlFile(dst.toString) }
      }
    }

    wdlValue match {
      case wdlFile: WdlFile => adjustFile(wdlFile.value)
      case WdlArray(t, values) => adjustArray(t, values)
      case WdlMap(t, values) => adjustMap(t, values)
      case x => Success(x)
    }
  }
}<|MERGE_RESOLUTION|>--- conflicted
+++ resolved
@@ -1,9 +1,6 @@
 package cromwell.backend.sfs
 
-<<<<<<< HEAD
-=======
 import java.io.{FileNotFoundException, IOException}
->>>>>>> 26ade632
 import java.nio.file.{Path, Paths}
 
 import cats.instances.try_._
@@ -11,16 +8,10 @@
 import com.typesafe.config.Config
 import com.typesafe.scalalogging.StrictLogging
 import cromwell.backend.io.JobPaths
-<<<<<<< HEAD
-import cromwell.core._
-import cromwell.core.path.PathFactory
-import cromwell.util.TryUtil
-=======
 import cromwell.core.CromwellFatalExceptionMarker
 import cromwell.core.path.PathFactory
 import cromwell.core.path.PathFactory._
 import lenthall.util.TryUtil
->>>>>>> 26ade632
 import wdl4s.EvaluatedTaskInputs
 import wdl4s.types.{WdlArrayType, WdlMapType}
 import wdl4s.values._
@@ -57,11 +48,7 @@
   private def localizePathViaCopy(originalPath: File, executionPath: File): Try[Unit] = {
     val action = Try {
       executionPath.parent.createDirectories()
-<<<<<<< HEAD
-      val executionTmpPath = pathPlusSuffix(executionPath, ".tmp")
-=======
       val executionTmpPath = pathPlusSuffix(executionPath, "tmp")
->>>>>>> 26ade632
       originalPath.copyTo(executionTmpPath, overwrite = true).moveTo(executionPath, overwrite = true)
     }.void
     logOnFailure(action, "copy")
@@ -92,11 +79,7 @@
     action
   }
 
-<<<<<<< HEAD
-  private def duplicate(description: String, source: File, dest: File, strategies: Stream[DuplicationStrategy]) = {
-=======
   private def duplicate(description: String, source: File, dest: File, strategies: Stream[DuplicationStrategy]): Try[Unit] = {
->>>>>>> 26ade632
     import cromwell.util.FileUtil._
 
     val attempts: Stream[Try[Unit]] = strategies.map(_ (source.followSymlinks, dest))
