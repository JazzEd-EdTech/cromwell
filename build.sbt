import com.typesafe.sbt.GitPlugin.autoImport._
import sbt.Keys._

name := "wdl4s"

organization := "org.broadinstitute"

scalaVersion := "2.12.1"

crossScalaVersions := Seq("2.11.8", "2.12.1")

lazy val versionSettings = Seq(
  // Upcoming release, or current if we're on the master branch
  git.baseVersion := "0.14",

  // Shorten the git commit hash
  git.gitHeadCommit := git.gitHeadCommit.value map { _.take(7) },

  // Travis will deploy tagged releases, add -SNAPSHOT for all local builds
  git.gitUncommittedChanges := true,

  // For now, obfuscate SNAPSHOTs from sbt's developers: https://github.com/sbt/sbt/issues/2687#issuecomment-236586241
  git.uncommittedSignifier := Option("SNAP")
)

versionWithGit ++ versionSettings

val sprayJsonV = "1.3.2"
<<<<<<< HEAD
val lenthallV = "0.25-903b3c0-SNAP"
val circeVersion = "0.8.0"
=======

val lenthallV = "0.25"
>>>>>>> 80d50e20

resolvers ++= List(
  "Broad Artifactory Releases" at "https://broadinstitute.jfrog.io/broadinstitute/libs-release/"
)

libraryDependencies ++= {
  Seq(
    "org.broadinstitute" %% "lenthall" % lenthallV,
    "com.typesafe.scala-logging" %% "scala-logging" % "3.5.0",
    "io.spray" %% "spray-json" % sprayJsonV,
    /*
    Exclude test framework cats-laws and its transitive dependency scalacheck.
    If sbt detects scalacheck, it tries to run it.
    Explicitly excluding the two problematic artifacts instead of including the three (or four?).
    https://github.com/typelevel/cats/tree/v0.7.2#getting-started
     */
    "org.typelevel" %% "cats" % "0.9.0"
      exclude("org.typelevel", "cats-laws_2.11")
      exclude("org.typelevel", "cats-kernel-laws_2.11"),
    "commons-codec" % "commons-codec" % "1.10",
    "commons-io" % "commons-io" % "2.5",
    "org.apache.commons" % "commons-lang3" % "3.4",
    "com.github.pathikrit" %% "better-files" % "2.17.1",

    "io.circe" %% "circe-yaml" % "0.6.1",

    "eu.timepit" %% "refined"            % "0.8.2",
    "com.github.benhutchison" %% "mouse" % "0.8",

    "org.scalatest" %% "scalatest" % "3.0.1" % "test",
    "com.lihaoyi" %% "ammonite-ops" % "1.0.0-RC7" % "test",
    "org.pegdown" % "pegdown" % "1.6.0" % Test
  )
}

libraryDependencies ++= Seq(
  "generic",
  "shapes",
  "refined"
).map(m => "io.circe" %% s"circe-$m" % circeVersion)


// The reason why -Xmax-classfile-name is set is because this will fail
// to build on Docker otherwise.  The reason why it's 200 is because it
// fails if the value is too close to 256 (even 254 fails).  For more info:
//
// https://github.com/sbt/sbt-assembly/issues/69
// https://github.com/scala/pickling/issues/10
scalacOptions ++= Seq("-deprecation", "-unchecked", "-feature", "-Xmax-classfile-name", "200")

addCompilerPlugin("org.scalamacros" % "paradise" % "2.1.0" cross CrossVersion.full)

// http://stackoverflow.com/questions/31488335/scaladoc-2-11-6-fails-on-throws-tag-with-unable-to-find-any-member-to-link#31497874
scalacOptions in (Compile, doc) ++= Seq("-no-link-warnings")

testOptions in Test += Tests.Argument(TestFrameworks.ScalaTest, "-oDSI", "-h", "target/test-reports")<|MERGE_RESOLUTION|>--- conflicted
+++ resolved
@@ -26,13 +26,8 @@
 versionWithGit ++ versionSettings
 
 val sprayJsonV = "1.3.2"
-<<<<<<< HEAD
-val lenthallV = "0.25-903b3c0-SNAP"
 val circeVersion = "0.8.0"
-=======
-
 val lenthallV = "0.25"
->>>>>>> 80d50e20
 
 resolvers ++= List(
   "Broad Artifactory Releases" at "https://broadinstitute.jfrog.io/broadinstitute/libs-release/"
